# -*- coding: utf-8 -*-

"""Module for learning models with stochastic gradient variational Bayes (SGVB).

The method has been introduced in parallel by [SGVB]_ and [DLGM]_. The general
idea is to optimize a variational upper bound on the negative log-likelihood of
the data with stochastic gradient descent. The user is urged to review these
papers before using the models.


Methodological review
---------------------

We will give a short review for notation here. We consider the problem of
estimating a model for the data density :math:`p(x)`, where we assume it to be
driven by a set of latent variables :math:`z`. The data negative log likelihood
can then be bounded from above

.. math::
   -\\log p(x) \\le {\\text{KL}}(q(z|x)|p(z)) - \mathbb{E}_{z \\sim q}[\\log p(x|z)].

We will refer to :math:`q(z)` as the recognition model or approxiamte posterior.
:math:`p(x|z)` is the generating model. :math:`p(z)` is the prior over the
latent variables.
The first term is the Kullback-Leibler divergence between the approximate
posterior and the prior.
The second term is the expected negative log-likelihood of the data given the
recognition model.

Training of the model is performed by stochastic gradient descent. In practice,
we will select a mini batch of the data for which we can obtain :math:`q(z|x)`.
This can directly be used to calculate the first term. By sampling from that
model and putting it through the generating model we can approximate the second
term.


References
----------

.. [SGVB] Kingma, Diederik P., and Max Welling. "Auto-encoding variational bayes." arXiv preprint arXiv:1312.6114 (2013).
.. [DLGM] Rezende, Danilo Jimenez, Shakir Mohamed, and Daan Wierstra. "Stochastic Back-propagation and Variational Inference in Deep Latent Gaussian Models." arXiv preprint arXiv:1401.4082 (2014).
"""


from mlp import (
<<<<<<< HEAD
    VariationalAutoEncoder, FastDropoutVariationalAutoEncoder,
    MlpGaussLatentVAEMixin, MlpGaussVisibleVAEMixin,
=======
    VariationalAutoEncoder, MlpGaussLatentVAEMixin, MlpGaussVisibleVAEMixin,
    MlpGaussConstVarVisibleVAEMixin,
>>>>>>> 29d98565
    MlpBernoulliVisibleVAEMixin,
    FastDropoutMlpGaussLatentVAEMixin, FastDropoutMlpGaussVisibleVAEMixin,
    FastDropoutMlpBernoulliVisibleVAEMixin)

from storn import (
    StochasticRnn, BernoulliVisibleStornMixin, GaussLatentStornMixin,
    GaussVisibleStornMixin, ConstVarGaussVisibleStornMixin,
    GaussLatentBiStornMixin)<|MERGE_RESOLUTION|>--- conflicted
+++ resolved
@@ -43,14 +43,10 @@
 
 
 from mlp import (
-<<<<<<< HEAD
-    VariationalAutoEncoder, FastDropoutVariationalAutoEncoder,
-    MlpGaussLatentVAEMixin, MlpGaussVisibleVAEMixin,
-=======
     VariationalAutoEncoder, MlpGaussLatentVAEMixin, MlpGaussVisibleVAEMixin,
     MlpGaussConstVarVisibleVAEMixin,
->>>>>>> 29d98565
     MlpBernoulliVisibleVAEMixin,
+    FastDropoutVariationalAutoEncoder,
     FastDropoutMlpGaussLatentVAEMixin, FastDropoutMlpGaussVisibleVAEMixin,
     FastDropoutMlpBernoulliVisibleVAEMixin)
 
