# -*- coding: utf-8 -*-


import collections

import numpy as np
import theano
import theano.tensor as T
import theano.sandbox.cuda
import theano.misc.gnumpy_utils as gput


def flatten(nested):
    """Flatten nested tuples and/or lists into a flat list."""
    if isinstance(nested, (tuple, list)):
        flat = []
        for elem in nested:
            flat.extend(flatten(elem))
        return flat
    else:
        return [nested]


def unflatten(tmpl, flat):
    """Nest the items in flat into the shape of tmpl."""
    def unflatten_recursive(tmpl, flat):
        if isinstance(tmpl, (tuple, list)):
            nested = []
            for sub_tmpl in tmpl:
                sub_nested, flat = unflatten_recursive(sub_tmpl, flat)
                nested.append(sub_nested)
            if isinstance(tmpl, tuple):
                nested = tuple(nested)
            return nested, flat
        else:
            return flat[0], flat[1:]

    nested, _ = unflatten_recursive(tmpl, flat)
    return nested


def theano_function_with_nested_exprs(variables, exprs, *args, **kwargs):
    """Creates and returns a theano.function that takes values for `variables`
    as arguments, where `variables` may contain nested lists and/or tuples,
    and returns values for `exprs`, where again `exprs` may contain nested
    lists and/or tuples.

    All other arguments are passed to theano.function without modification."""

    flat_variables = flatten(variables)
    flat_exprs = flatten(exprs)

    flat_function = theano.function(flat_variables, flat_exprs, *args, **kwargs)

    def wrapper(*fargs):
        flat_fargs = flatten(fargs)
        flat_result = flat_function(*flat_fargs)
        result = unflatten(exprs, flat_result)
        return result

    # Expose this to the outside so that fields of theano can be accessed, eg
    # for debug or graph information.
    wrapper.flat_function = flat_function

    return wrapper


def cpu_tensor_to_gpu(tensor):
    """Given a tensor for the CPU return a tensor of the same type and name for
    the GPU."""
    name = '%s-gpu' % tensor.name
    if tensor.ndim == 0:
        result = theano.sandbox.cuda.fscalar(name)
    elif tensor.ndim == 1:
        result = theano.sandbox.cuda.fvector(name)
    elif tensor.ndim == 2:
        result = theano.sandbox.cuda.fmatrix(name)
    elif tensor.ndim == 3:
        result = theano.sandbox.cuda.ftensor3(name)
    elif tensor.ndim == 4:
        result = theano.sandbox.cuda.ftensor4(name)
    else:
        raise ValueError('only up to dimension 4')

    return result


def cpu_tensor_to_gpu_nested(inpts, cache=None):
    """Given a list (of lists of...) CPU tensor variables return as list of the
    same types of corresponding GPU tensor varaibles.

    Also return a dictionary containing all substitutions done. This can
    be provided to future calls to not make conversions multiple times.
    """
    if cache is None:
        cache = {}
    inpts_flat = flatten(inpts)
    inpts_flat_conv = []
    for inpt in inpts_flat:
        if inpt in cache:
            item = cache[inpt]
        else:
            item = cpu_tensor_to_gpu(inpt)
            cache[inpt] = item
        inpts_flat_conv.append(item)

    return unflatten(inpts, inpts_flat_conv), cache


def cpu_expr_to_gpu(expr, unsafe=False):
    """Given a CPU expr return the same expression for the GPU.

    If unsafe is set to True, subsequent function calls evaluating the
    expression might return arrays pointing at the same memory region.
    """
    return theano.Out(theano.sandbox.cuda.basic_ops.gpu_from_host(expr),
                      borrow=unsafe)


def cpu_expr_to_gpu_nested(inpts, unsafe=False):
    """Given a list (of lists of...) expressions, return expressions for the
    GPU.

    If unsafe is set to True, subsequent function calls evaluating the
    expression might return arrays pointing at the same memory region.
    """
    inpts_flat = flatten(inpts)
    inpts_flat = [cpu_expr_to_gpu(i, unsafe) for i in inpts_flat]
    return unflatten(inpts, inpts_flat)


def garray_to_cudandarray_nested(lst):
    lst_flat = flatten(lst)
    lst_flat = [gput.garray_to_cudandarray(i) for i in lst_flat]
    lst = unflatten(lst, lst_flat)
    return lst


def cudandarray_to_garray_nested(lst):
    lst_flat = flatten(lst)
    lst_flat = [gput.cudandarray_to_garray(i) for i in lst_flat]
    lst = unflatten(lst, lst_flat)
    return lst


def gnumpy_func_wrap(f):
    """Wrap a function that accepts and returns CudaNdArrays to accept and
    return gnumpy arrays."""
    def inner(*args):
        args = garray_to_cudandarray_nested(args)
        res = f(*args)
        print type(res)
        if isinstance(res, list):
            res = cudandarray_to_garray_nested(res)
        else:
            res = gput.cudandarray_to_garray(res)
        return res
    return inner


def lookup(what, where, default=None):
    """Return ``where.what`` if what is a string, otherwise what. If not found
    return ``default``."""
    if isinstance(what, (str, unicode)):
        res = getattr(where, what, default)
    else:
        res = what
    return res


def lookup_some_key(what, where, default=None):
    """Given a list of keys ``what``, return the first of those to which there
    is an item in ``where``.

    If nothing is found, return ``default``.
    """
    for w in what:
        try:
            return where[w]
        except KeyError:
            pass
    return default


def opt_from_model(model, fargs, args, opt_klass, opt_kwargs):
    """Return an optimizer object given a model and an optimizer specification.
    """
    d_loss_d_pars = T.grad(model.exprs['loss'], model.parameters.flat)
    f = model.function(fargs, 'loss', explicit_pars=True)
    fprime = model.function(fargs, d_loss_d_pars, explicit_pars=True)
    opt = opt_klass(model.parameters.data, f, fprime, args=args, **opt_kwargs)
    return opt


class ParameterSet(object):
    """ParameterSet class.

    This class provides functionality to group several Theano tensors of
    different sizes in a consecutive chunk of memory. The main aim of this is
    to allow a view on several tensors as a single long vector.

    In the following, a (parameter) array refers to a concrete instantiation of
    a parameter variable (with concrete values) while a (parameter)
    tensor/variable refers to the symbolic Theano variable.


    Parameters
    ----------

    Initialization takes a variable amount of keyword arguments, where each has
    to be a single integer or a tuple of arbitrary length containing only
    integers. For each of the keyword argument keys a tensor of the shape given
    by the value will be created. The key is the identifier of that variable.


    Attributes
    ----------

    n_pars : integer
        Total amount of parameters.

    flat : Theano vector
        Flat one dimensional tensor containing all the different tensors
        flattened out. Symbolic pendant to ``data``.

    data : array_like
        Concrete array containig all the different arrays flattened out.
        Concrete pendant to ``flat``.

    views : dictionary
        All parameter arrays can be accessed by with their identifier as key
        in this dictionary.

    All symbolic variables can be accessed as attributes of the object, all
    concrete variables as keys. E.g. parameter_set.x references the symbolic
    variable, while parameter_set['x'] will give you the concrete array.
    """

    def __init__(self, **kwargs):
        # Make sure all size specifications are tuples.
        kwargs = dict((k, v if isinstance(v, tuple) else (v,))
                      for k, v in kwargs.iteritems())

        # Find out total size of needed parameters and create memory for it.
        sizes = [np.prod(i) for i in kwargs.values()]

        self.n_pars = sum(sizes)
        self.flat = theano.shared(np.empty(self.n_pars, dtype=theano.config.floatX), name='flat')

        # Go through parameters and assign space and variable.
        self.views = {}
        n_used = 0 	# Number of used parameters.
        self.data = self.flat.get_value(borrow=True, return_internal_type=True)
        for (key, shape), size in zip(kwargs.items(), sizes):
            # Make sure the key is legit -- that it does not overwrite anything.
            if hasattr(self, key):
                raise ValueError("%s is an illegal name for a variable")

            # Get the region from the big flat array.
            region = self.data[n_used:n_used + size]
            # Then shape it correctly and make it accessible from the outside.
            region = region.reshape(shape)
            self.views[key] = region

            # Get the right variable as a subtensor.
            var = self.flat[n_used:n_used + size].reshape(shape)
            var.name = key
            setattr(self, key, var)

            n_used += size

    def __contains__(self, key):
        return key in self.views

    def __getitem__(self, key):
        return self.views[key]

    def __setitem__(self, key, value):
        self.views[key][:] = value


class Model(object):
    """Model class.

    Intended as a base class for parameterized models providing a convenience
    method for compilation and a common interface.

    We partition Theano variables for parametrized models in three groups.
    (1) The *adaptable parameters*, (2) *external variables* such as inputs and
    targets, the data (3) *expressions* composed out of the two, such as the
    prediction of a model or the loss resulting from those.

    Attributes
    ----------

    pars : ParameterSet object
        Holding the adaptable parameters of the object.

    exprs : dictionary
        Containig the expressions. Out of convenience, the external variables
        are held in here as well.

    updates : dictionary containing update variables, e.g. due to the use of
        ``theano.scan``.


    Expression Names
    ----------------

    There are several "reserved" names for expressions.

      - ``inpt``: observations of a supervised or unsupervised model,
      - ``target``: desired outputs of a supervised model,
      - ``loss``: quantity to be optimized for fitting the parameters;
        might not refer to the criterion of interest, but instead to a
        regularzied objective.
      - ``true_loss``: Quantity of interst for the user, e.g. the loss without
        regularization or the empirical risk.

    Overriding these names is possible in general, but is part of the interface
    and will lead to unexpected behaviour with functionality building upon this.
    """

    def __init__(self):
        self.updates = collections.defaultdict(dict)
        self.init_pars()
        self.init_exprs()

        # This is a dictionary which is supposed to hold substitions of
        # variables from .exprs for the use with the GPU.
        self.gpu_variable_subs = {}

    def init_pars(self):
        pass

    def init_exprs(self):
        pass

    def function(self, variables, exprs, mode=None, explicit_pars=False,
                 givens=None,
                 on_unused_input='raise'):
        """Return a compiled function for the given `exprs` given `variables`.


        Parameters
        ----------

        variables : list of strings
            Each string refers to an item in ``.exprs`` and is considered an
            input to the function.

        exprs : (List of) Theano expression or string
            Expressions for which to create the function. If a single expression
            is given, the function will return a single value; if a list is
            given, the result will be a tuple containing one element for each.
            An expression can either be a Theano expression or a string. In the
            latter case, the corresponding expression will be retrieved from
            ``.exprs``.

        mode : string or None, optional, default: None
            Mode to use for compilation. Passed on to ``theano.function``.
            See Theano documentation for details.

        explicit_pars: boolean, optional, default: False
            If True, the first argument to the function is expected to be an
            array representing the adaptable parameters of the model.

        givens : dictionary, optional, default: None
            Dictionary of substitutions for compilation. Not passed on to
            ``theano.function``, instead the expressions are cloned. See code
            for further details.

        on_unused_input: string
            Specifiy behaviour in case of unused inputs. Passed on to
            ``theano.function``. See Theano documentation for details.
        """

        def lookup(varname):
            res = getattr(self.parameters, varname, None)
            if res is None:
                res = self.exprs[i]
            return res
        variables = [lookup(i) if isinstance(i, str) else i
                     for i in variables]

        if isinstance(exprs, (str, unicode)):
            # We are only being given a single string expression.
            exprs = self.exprs[exprs]
        elif isinstance(exprs, theano.tensor.basic.TensorVariable):
            exprs = exprs
        else:
            # We have several, either string or variable, thus make it a list
            # and substitute the strings.
            exprs = list(exprs)
            exprs = [self.exprs[i] if isinstance(i, str) else i for i in exprs]

        # We need to clone instead of using the givens parameter of
        # theano.function, because otherwise we might get an theano error
        # with conflicting replacements. (See theano/compile/pfunc.py:162,
        # rebuild_collect_shared.)
        if givens is not None:
            if isinstance(exprs, list):
                exprs = [theano.clone(e, givens) for e in exprs]
            else:
                exprs = theano.clone(exprs, givens)

        if explicit_pars:
            pars = T.dvector(self.parameters.flat.name + '-substitute')
            variables = [pars] + variables
            givens = {}
            givens[self.parameters.flat] = pars

        # Build update dictionary.
        updates = collections.defaultdict(lambda: {})
        if isinstance(exprs, (list, tuple)):
            flat_exprs = flatten(exprs)
            for expr in flat_exprs:
                # TODO: last takes all, maybe should throw an error.
                updates.update(self.updates[expr])
        else:
            updates.update(self.updates[exprs])

        if theano.config.device == 'gpu':
            variables, exprs = self.var_exp_for_gpu(variables, exprs)

        f = theano_function_with_nested_exprs(
            variables, exprs, givens=givens, mode=mode,
            on_unused_input=on_unused_input, updates=updates)

        if theano.config.device == 'gpu':
            f = gnumpy_func_wrap(f)

        return f

    def var_exp_for_gpu(self, variables, exprs):
        """Given variables and theano expressions built from these variables,
        return variables and expressions of the same form that are tailored
        towards GPU usage.  """

        # Here is the outline of this function.
        #
        # (1) For each CPU tensor from theano.tensor create a corresponding GPU
        #     tensor from theano.sandbox.cuda,
        # (2) replace these in all expressions,
        # (3) replace the output expressions with GPU expressions so no
        #     auto-conversion to numpy is done.
        #
        # Since variables and expressions might be nested, we need to flatten
        # them first and unflatten the results.

        # Stage (1)
        The purpose of this function is to return
        variables_flat = flatten(variables)
        gpu_var_flat = []
        for var in variables_flat:
            if var in self.gpu_variable_subs:
                gpu_var = self.gpu_variable_subs[var]
            else:
                gpu_var = cpu_tensor_to_gpu(var)
                self.gpu_variable_subs[var] = gpu_var
            gpu_var_flat.append(gpu_var)
        gpu_variables = unflatten(variables, gpu_var_flat)

        # Loop for stage (2) and (3):
        exprs_flat = flatten(exprs)
<<<<<<< HEAD
        gpu_exprs_flat = []
        for expr in exprs_flat:
            # (2)
            for v, gv in zip(variables_flat, gpu_var_flat):
                expr = theano.clone(expr, {v: gv})
            # (3)
            expr = cpu_expr_to_gpu(expr)
            gpu_exprs_flat.append(expr)

        gpu_exprs = unflatten(gpu_exprs_flat)
=======
        gpu_exprs_flat = [cpu_expr_to_gpu(i) for i in exprs_flat]
        gpu_exprs = unflatten(exprs, gpu_exprs_flat)
>>>>>>> c3b3aecc

        return gpu_variables, gpu_exprs


class PrintEverythingMode(theano.Mode):
    def __init__(self):
        def print_eval(i, node, fn):
            print '<' * 50
            print i, node, [input[0] for input in fn.inputs],
            fn()
            print [output[0] for output in fn.outputs]
            print '>' * 50
        wrap_linker = theano.gof.WrapLinkerMany([theano.gof.OpWiseCLinker()], [print_eval])
        super(PrintEverythingMode, self).__init__(wrap_linker, optimizer='fast_compile')


class WarnNaNMode(theano.Mode):
    def __init__(self):
        def print_eval(i, node, fn):
            fn()
            for i, inpt in enumerate(fn.inputs):
                try:
                    if np.isnan(inpt[0]).any():
                        print 'nan detected in input %i of %s' % (i, node)
                        import pdb
                        pdb.set_trace()
                except TypeError:
                    print 'could not check for NaN in:', inpt
        wrap_linker = theano.gof.WrapLinkerMany([theano.gof.OpWiseCLinker()], [print_eval])
        super(WarnNaNMode, self).__init__(wrap_linker, optimizer='fast_compile')<|MERGE_RESOLUTION|>--- conflicted
+++ resolved
@@ -463,7 +463,6 @@
 
         # Loop for stage (2) and (3):
         exprs_flat = flatten(exprs)
-<<<<<<< HEAD
         gpu_exprs_flat = []
         for expr in exprs_flat:
             # (2)
@@ -474,10 +473,6 @@
             gpu_exprs_flat.append(expr)
 
         gpu_exprs = unflatten(gpu_exprs_flat)
-=======
-        gpu_exprs_flat = [cpu_expr_to_gpu(i) for i in exprs_flat]
-        gpu_exprs = unflatten(exprs, gpu_exprs_flat)
->>>>>>> c3b3aecc
 
         return gpu_variables, gpu_exprs
 
