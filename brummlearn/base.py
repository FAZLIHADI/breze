# -*- coding: utf-8 -*-

"""Module that contains base functionality for implementations of
learning algorithms."""


import itertools

import climin
import climin.util
import theano.tensor as T

from brummlearn.data import iter_minibatches


class BrezeWrapperBase(object):
    """Class that helps with wrapping Breze models."""

    def _d_loss(self):
        """Return a theano expression for the gradient of the loss wrt the
        flat parameters of the model."""
        return T.grad(self.exprs['loss'], self.parameters.flat)

    def _make_optimizer(self, f, fprime, args, f_Hp=None):
        if isinstance(self.optimizer, (str, unicode)):
            ident = self.optimizer
            kwargs = {}
        else:
            ident, kwargs = self.optimizer
        kwargs['f'] = f
        kwargs['fprime'] = fprime

        if f_Hp is not None:
            kwargs['f_Hp'] = f_Hp

        kwargs['args'] = args
        return climin.util.optimizer(ident, self.parameters.data, **kwargs)


class SupervisedBrezeWrapperBase(BrezeWrapperBase):

<<<<<<< HEAD
    def _make_loss_functions(self, mode='fast_run'):
=======
    data_arguments = 'inpt', 'target'

    def _make_loss_functions(self, mode=None):
>>>>>>> a619aa4a
        """Return pair (f_loss, f_d_loss) of functions.

         - f_loss returns the current loss,
         - f_d_loss returns the gradient of that loss wrt parameters,
        """
        d_loss = self._d_loss()

        f_loss = self.function(['inpt', 'target'], 'loss', explicit_pars=True,
                               mode=mode)
        f_d_loss = self.function(['inpt', 'target'], d_loss, explicit_pars=True,
                                 mode=mode)
        return f_loss, f_d_loss

    def _make_args(self, X, Z):
<<<<<<< HEAD
        if getattr(self, 'batch_size', None) is None:
            data = itertools.repeat([X, Z])
=======
        batch_size = getattr(self, 'batch_size', None)
        if batch_size is None:
            data = itertools.repeat([X, Z])
        elif batch_size < 1:
            raise ValueError('need strictly positive batch size')
>>>>>>> a619aa4a
        else:
            data = iter_minibatches([X, Z], self.batch_size, (0, 0))
        args = ((i, {}) for i in data)
        return args

    def iter_fit(self, X, Z):
        """Iteratively fit the parameters of the model to the given data with
        the given error function.

        Each iteration of the learning algorithm is an iteration of the returned
        iterator. The model is in a valid state after each iteration, so that
        the optimization can be broken any time by the caller.

        This method does `not` respect the max_iter attribute.

        :param X: A (t, n ,d) array where _t_ is the number of time steps,
            _n_ is the number of data samples and _d_ is the dimensionality of
            a data sample at a single time step.
        :param Z: A (t, n, l) array where _t_ and _n_ are defined as in _X_,
            but _l_ is the dimensionality of the output sequences at a single
            time step.
        """
        f_loss, f_d_loss = self._make_loss_functions()

        args = self._make_args(X, Z)
        opt = self._make_optimizer(f_loss, f_d_loss, args)

        for i, info in enumerate(opt):
            yield info

    def fit(self, X, Z):
        """Fit the parameters of the model to the given data with the
        given error function.

        :param X: A (t, n ,d) array where _t_ is the number of time steps,
            _n_ is the number of data samples and _d_ is the dimensionality of
            a data sample at a single time step.
        :param Z: A (t, n, l) array where _t_ and _n_ are defined as in _X_,
            but _l_ is the dimensionality of the output sequences at a single
            time step.
        """
        itr = self.iter_fit(X, Z)
        for i, info in enumerate(itr):
            if i + 1 >= self.max_iter:
                break


    def _make_predict_functions(self):
        """Return a function to predict targets from input sequences."""
        return self.function(['inpt'], 'output')


    def predict(self, X):
        """Return the prediction of the network given input sequences.

        :param X: A (t, n ,d) array where _t_ is the number of time steps,
            _n_ is the number of data samples and _d_ is the dimensionality of
            a data sample at a single time step.
        :returns: A (t, n, l) array where _t_ and _n_ are defined as in _X_,
            but _l_ is the dimensionality of the output sequences at a single
            time step.
        """
        if self.f_predict is None:
            self.f_predict = self._make_predict_functions()
        return self.f_predict(X)


class UnsupervisedBrezeWrapperBase(BrezeWrapperBase):

    data_arguments = 'inpt',

    def iter_fit(self, X):
        """Iteratively fit the parameters of the model to the given data with
        the given error function.

        Each iteration of the learning algorithm is an iteration of the returned
        iterator. The model is in a valid state after each iteration, so that
        the optimization can be broken any time by the caller.

        This method does `not` respect the max_iter attribute.

        :param X: A (t, n ,d) array where _t_ is the number of time steps,
            _n_ is the number of data samples and _d_ is the dimensionality of
            a data sample at a single time step.
        """
        f_loss, f_d_loss = self._make_loss_functions()

        args = itertools.repeat(([X], {}))
        opt = climin.Lbfgs(self.parameters.data, f_loss, f_d_loss, args=args)

        for i, info in enumerate(opt):
            loss = info.get('loss', None)
            if loss is None:
                loss = f_loss(self.parameters.data, X)
            info['loss'] = loss
            yield info

    def fit(self, X):
        """Fit the parameters of the model to the given data with the
        given error function.

        :param X: A (t, n ,d) array where _t_ is the number of time steps,
            _n_ is the number of data samples and _d_ is the dimensionality of
            a data sample at a single time step.
        """
        itr = self.iter_fit(X)
        for i, info in enumerate(itr):
            if i + 1 >= self.max_iter:
                break

    def _make_loss_functions(self):
        """Return pair (f_loss, f_d_loss) of functions.

         - f_loss returns the current loss,
         - f_d_loss returns the gradient of that loss wrt parameters,
        """
        d_loss = self._d_loss()

        f_loss = self.function(['inpt'], 'loss', explicit_pars=True)
        f_d_loss = self.function(['inpt'], d_loss, explicit_pars=True)
        return f_loss, f_d_loss


class TransformBrezeWrapperMixin(object):

    transform_expr_name = 'feature'
    f_transform = None

    def _make_transform_function(self):
        """Return a callable f which does the feature transform of this model.
        """
        f_transform = self.function(['inpt'], self.transform_expr_name)
        return f_transform

    def transform(self, X):
        """Return the feature representation of the model given X.

        :param X: (n, d) array where n is the number of samples and d the input
            dimensionality.
        :returns:  (n, h) array where n is the number of samples and h the
            dimensionality of the feature space.
        """
        if self.f_transform is None:
            self.f_transform = self._make_transform_function()
        return self.f_transform(X)


class ReconstructBrezeWrapperMixin(object):

    def _make_reconstruct_function(self):
        """Return a callable f which does the reconstruction of this model.
        """
        f_reconstruct = self.function(['inpt'], 'output')
        return f_reconstruct

    def reconstruct(self, X):
        """Return the input reconstruction of the model given X.

        :param X: (n, d) array where n is the number of samples and d the input
            dimensionality.
        :returns:  (n, d) array where n is the number of samples and d the
            dimensionality of the input space.
        """
        if self.f_reconstruct is None:
            self.f_reconstruct = self._make_reconstruct_function()
        return self.f_reconstruct(X)<|MERGE_RESOLUTION|>--- conflicted
+++ resolved
@@ -39,13 +39,9 @@
 
 class SupervisedBrezeWrapperBase(BrezeWrapperBase):
 
-<<<<<<< HEAD
-    def _make_loss_functions(self, mode='fast_run'):
-=======
     data_arguments = 'inpt', 'target'
 
     def _make_loss_functions(self, mode=None):
->>>>>>> a619aa4a
         """Return pair (f_loss, f_d_loss) of functions.
 
          - f_loss returns the current loss,
@@ -60,16 +56,11 @@
         return f_loss, f_d_loss
 
     def _make_args(self, X, Z):
-<<<<<<< HEAD
-        if getattr(self, 'batch_size', None) is None:
-            data = itertools.repeat([X, Z])
-=======
         batch_size = getattr(self, 'batch_size', None)
         if batch_size is None:
             data = itertools.repeat([X, Z])
         elif batch_size < 1:
             raise ValueError('need strictly positive batch size')
->>>>>>> a619aa4a
         else:
             data = iter_minibatches([X, Z], self.batch_size, (0, 0))
         args = ((i, {}) for i in data)
