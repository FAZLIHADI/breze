--- conflicted
+++ resolved
@@ -23,11 +23,7 @@
     def __init__(self, n_inpt, n_hiddens, n_output,
                  hidden_transfers, out_transfer, loss,
                  optimizer='lbfgs',
-<<<<<<< HEAD
-                 batch_size=-1,
-=======
                  batch_size=None,
->>>>>>> a619aa4a
                  max_iter=1000, verbose=False):
         """Create an Mlp object.
 
@@ -42,19 +38,14 @@
             is either a string pointing to a function in
             ``breze.component.transfer`` or a function taking a theano 2D tensor
             and returning a tensor of the same shape.
-<<<<<<< HEAD
-        :param optimizer: String identifying the optimizer to use. Can only be
-            ``lbfgs`` for now.
-=======
         :param optimizer: Can be either a string or a pair. In any case,
             climin.util.optimizer is used to construct an optimizer. In the case
             of a string, the string is used as an identifier for the optimizer
             which is then instantiated with default arguments. If a pair,
             expected to be (`identifier`, `kwargs`) for more fine control of the
             optimizer.
->>>>>>> a619aa4a
         :param batch_size: Number of examples per batch when calculing the loss
-            and its derivatives. -1 means to use all samples every time.
+            and its derivatives. None means to use all samples every time.
         :param max_iter: Maximum number of optimization iterations to perform.
         :param verbose: Flag indicating whether to print out information during
             fitting.
